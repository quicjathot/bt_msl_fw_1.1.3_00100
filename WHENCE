             **********
             * WHENCE *
             **********

This file attempts to document the origin and licensing information,
if known, for each piece of firmware distributed for use with the Linux
kernel.

--------------------------------------------------------------------------

Driver: korg1212 -- Korg 1212 IO audio device

File: korg/k1212.dsp

Licence: Unknown

Found in alsa-firmware package in hex form; no licensing information.

--------------------------------------------------------------------------

Driver: maestro3 -- ESS Allegro Maestro3 audio device

File: ess/maestro3_assp_kernel.fw
File: ess/maestro3_assp_minisrc.fw

Licence: Unknown

Found in alsa-firmware package in hex form with a comment claiming to
be GPLv2+, but without source -- and with another comment saying "ESS
drops binary dsp code images on our heads, but we don't get to see
specs on the dsp."

--------------------------------------------------------------------------

Driver: ymfpci -- Yamaha YMF724/740/744/754 audio devices

File: yamaha/ds1_ctrl.fw
File: yamaha/ds1_dsp.fw
File: yamaha/ds1e_ctrl.fw

Licence: Unknown

Found alsa-firmware package in hex form, with the following comment:
   Copyright (c) 1997-1999 Yamaha Corporation. All Rights Reserved.

--------------------------------------------------------------------------

Driver: smctr -- SMC ISA/MCA Token Ring adapter

File: tr_smctr.bin
Info: MCT.BIN v6.3C1 03/01/95

Original licence info:

 * This firmware is licensed to you strictly for use in conjunction
 * with the use of SMC TokenRing adapters. There is no waranty
 * expressed or implied about its fitness for any purpose.

--------------------------------------------------------------------------

Driver: kaweth -- USB KLSI KL5USB101-based Ethernet device

File: kaweth/new_code.bin
File: kaweth/new_code_fix.bin
File: kaweth/trigger_code.bin
File: kaweth/trigger_code_fix.bin

Licence: Unknown

Found in hex form in the kernel source.

--------------------------------------------------------------------------

Driver: ttusb-budget -- Technotrend/Hauppauge Nova-USB devices

File: ttusb-budget/dspbootcode.bin

Licence: Unknown

Found in hex form in the kernel source.

--------------------------------------------------------------------------

Driver: keyspan -- USB Keyspan USA-xxx serial device

File: keyspan/mpr.fw
File: keyspan/usa18x.fw
File: keyspan/usa19.fw
File: keyspan/usa19qi.fw
File: keyspan/usa19qw.fw
File: keyspan/usa19w.fw
File: keyspan/usa28.fw
File: keyspan/usa28xa.fw
File: keyspan/usa28xb.fw
File: keyspan/usa28x.fw
File: keyspan/usa49w.fw
File: keyspan/usa49wlc.fw

Converted from Intel HEX files, used in our binary representation of ihex.

Original licence information:

		Copyright (C) 1999-2001
		Keyspan, A division of InnoSys Incorporated ("Keyspan")

	as an unpublished work. This notice does not imply unrestricted or
	public access to the source code from which this firmware image is
	derived.  Except as noted below this firmware image may not be
	reproduced, used, sold or transferred to any third party without
	Keyspan's prior written consent.  All Rights Reserved.

	Permission is hereby granted for the distribution of this firmware
	image as part of a Linux or other Open Source operating system kernel
	in text or binary form as required.

	This firmware may not be modified and may only be used with
	Keyspan hardware.  Distribution and/or Modification of the
	keyspan.c driver which includes this firmware, in whole or in
	part, requires the inclusion of this statement."

--------------------------------------------------------------------------

Driver: keyspan_pda -- USB Keyspan PDA single-port serial device

File: keyspan_pda/keyspan_pda.fw
Source: keyspan_pda/keyspan_pda.S

File: keyspan_pda/xircom_pgs.fw
Source: keyspan_pda/xircom_pgs.S

Licence: GPLv2+

Compiled from original 8051 source into Intel HEX, used in our binary ihex form.

--------------------------------------------------------------------------

Driver: emi26 -- EMI 2|6 USB Audio interface

File: emi26/bitstream.fw
Info: VERSION=1.1.1.131 DATE=2001dec06

File: emi26/firmware.fw
Info: VERSION=1.0.2.916 DATE=12.02.2002

File: emi26/loader.fw

Converted from Intel HEX files, used in our binary representation of ihex.

Original licence information:
/*
 * This firmware is for the Emagic EMI 2|6 Audio Interface
 *
 * The firmware contained herein is Copyright (c) 1999-2002 Emagic
 * as an unpublished work. This notice does not imply unrestricted
 * or public access to this firmware which is a trade secret of Emagic,
 * and which may not be reproduced, used, sold or transferred to
 * any third party without Emagic's written consent. All Rights Reserved.
 *
 * Permission is hereby granted for the distribution of this firmware
 * image as part of a Linux or other Open Source operating system kernel
 * in text or binary form as required.
 *
 * This firmware may not be modified and may only be used with the
 * Emagic EMI 2|6 Audio Interface. Distribution and/or Modification of
 * any driver which includes this firmware, in whole or in part,
 * requires the inclusion of this statement.
 */

--------------------------------------------------------------------------

Driver: emi62 -- EMI 6|2m USB Audio interface

File: emi62/bitstream.fw
Info: VERSION=1.0.0.191 DATE= 2002oct28

File: emi62/loader.fw
Source: EMILOAD.HEX
Info: VERSION=1.0.2.002 DATE=10.01.2002

File: emi62/midi.fw
Source: EMI62MFW.HEX
Info: VERSION=1.04.062 DATE=16.10.2002

File: emi62/spdif.fw
Source: EMI62SFW.HEX
Info: VERSION=1.04.062 DATE=16.10.2002

Converted from Intel HEX files, used in our binary representation of ihex.

Original licence information: None

--------------------------------------------------------------------------

Driver: tu_usb_3410_5052 -- USB TI 3410/5052 serial device

File: ti_3410.fw
Info: firmware 9/10/04 FW3410_Special_StartWdogOnStartPort

File: ti_5052.fw
Info: firmware 9/18/04

Licence: Allegedly GPLv2+, but no source visible. Marked:
	 Copyright (C) 2004 Texas Instruments

Found in hex form in kernel source.

--------------------------------------------------------------------------

Driver: whiteheat -- USB ConnectTech WhiteHEAT serial device

File: whiteheat.fw
Version: 4.06

File: whiteheat_loader.fw
File: whiteheat_loader_debug.fw

Licence: Allegedly GPLv2, but no source visible. Marked:
	 Copyright (C) 2000-2002  ConnectTech Inc

Debug loader claims the following behaviour:
	Port 1 LED flashes when the vend_ax program is running
	Port 2 LED flashes when any SETUP command arrives
	Port 3 LED flashes when any valid VENDOR request occurs
	Port 4 LED flashes when the EXTERNAL RAM DOWNLOAD request occurs

Converted from Intel HEX files, used in our binary representation of ihex.

--------------------------------------------------------------------------

Driver: ip2 -- Computone IntelliPort Plus serial device

File: intelliport2.bin

Licence: Unknown

Found in hex form in kernel source.

--------------------------------------------------------------------------

Driver: CPiA2 -- cameras based on Vision's CPiA2

File: cpia2/stv0672_vp4.bin

Licence: Allegedly GPLv2+, but no source visible. Marked:
	Copyright (C) 2001 STMicroelectronics, Inc.
	Contact:  steve.miller@st.com
	Description: This file contains patch data for the CPiA2 (stv0672) VP4.

Found in hex form in kernel source.

--------------------------------------------------------------------------

Driver: DABUSB -- Digital Audio Broadcasting (DAB) Receiver for USB and Linux

File: dabusb/firmware.fw
File: dabusb/bitstream.bin

Licence: Distributable

 * Copyright (C) 1999 BayCom GmbH
 *
 * Redistribution and use in source and binary forms, with or without
 * modification, are permitted provided that redistributions of source
 * code retain the above copyright notice and this comment without
 * modification.

--------------------------------------------------------------------------

Driver: USB_VICAM -- USB 3com HomeConnect (aka vicam)

File: vicam/firmware.fw

Licence: Unknown

Found in hex form in kernel source.

--------------------------------------------------------------------------

Driver: USB_SERIAL_EDGEPORT - USB Inside Out Edgeport Serial Driver

File: edgeport/boot.fw
File: edgeport/boot2.fw
File: edgeport/down.fw
File: edgeport/down2.fw

Licence: Allegedly GPLv2+, but no source visible. Marked:
//**************************************************************
//* Edgeport/4 Binary Image
//* Generated by HEX2C v1.06
//* Copyright (C) 1998 Inside Out Networks, All rights reserved.
//**************************************************************

Found in hex form in kernel source.

--------------------------------------------------------------------------

Driver: USB_SERIAL_EDGEPORT_TI - USB Inside Out Edgeport Serial Driver
(TI Devices)

File: edgeport/down3.bin

Licence:
//**************************************************************
//* Edgeport Binary Image (for TI based products)
//* Generated by TIBin2C v2.00 (watchport)
//* Copyright (C) 2001 Inside Out Networks, All rights reserved.
//**************************************************************

Found in hex form in kernel source.

--------------------------------------------------------------------------

Driver: ATARI_DSP56K - Atari DSP56k support

File: dsp56k/bootstrap.bin
Source: dsp56k/bootstrap.asm

Licence: GPLv2 or later

DSP56001 assembler, possibly buildable with a56 from 
http://www.zdomain.com/a56.html

--------------------------------------------------------------------------

Driver: SND_SB16_CSP - Sound Blaster 16/AWE CSP support

File: sb16/mulaw_main.csp
File: sb16/alaw_main.csp
File: sb16/ima_adpcm_init.csp
File: sb16/ima_adpcm_playback.csp
File: sb16/ima_adpcm_capture.csp

Licence: Allegedly GPLv2+, but no source visible. Marked:
/*
 *  Copyright (c) 1994 Creative Technology Ltd.
 *  Microcode files for SB16 Advanced Signal Processor
 */

Found in hex form in kernel source.

--------------------------------------------------------------------------

<<<<<<< HEAD
Driver: SCSI_QLA_FC - QLogic QLA2XXX Fibre Channel

File: ql2100_fw.bin -- 1.19.38 TP
File: ql2200_fw.bin -- 2.02.08 TP
File: ql2300_fw.bin -- 3.03.20 IPX
File: ql2322_fw.bin -- 3.03.20 IPX
File: ql2400_fw.bin -- 4.04.04 IP
File: ql2500_fw.bin -- 4.04.04

Licence: Redistributable. See LICENCE.qla2xxx for details

Available from ftp://ftp.qlogic.com/outgoing/linux/firmware/

--------------------------------------------------------------------------

Driver: ORINOCO - Agere/Prism/Symbol Orinoco support

File: agere_sta_fw.bin -- 9.48 Hermes I
File: agere_ap_fw.bin  -- 9.48 Hermes I

Licence: Redistributable. See LICENCE.agere for details

--------------------------------------------------------------------------

Driver: AR9170 - Atheros 802.11n "otus" USB

File: ar9170-1.fw
File: ar9170-2.fw

License: Redistributable. See LICENCE.atheros_firmware for details
=======
Driver: CASSINI - Sun Cassini

File: sun/cassini.bin

Licence: Unknown

Found in hex form in kernel source.

--------------------------------------------------------------------------

Driver: cxgb3 - Chelsio Terminator 3 1G/10G Ethernet adapter

File: cxgb3/t3b_psram-1.1.0.bin.ihex
File: cxgb3/t3c_psram-1.1.0.bin.ihex
file: cxgb3/t3fw-7.0.0.bin.ihex

License: GPLv2 or OpenIB.org BSD license, no source visible

--------------------------------------------------------------------------

Driver: e100 -- Intel PRO/100 Ethernet NIC

File: e100/d101m_ucode.bin
File: e100/d101s_ucode.bin
File: e100/d102e_ucode.bin

Licence: Unknown

Found in hex form in kernel source.

--------------------------------------------------------------------------

Driver: acenic -- Alteon AceNIC Gigabit Ethernet card

File: acenic/tg1.bin
File: acenic/tg2.bin

Licence: Unknown

Found in hex form in kernel source, but source allegedly available at
http://alteon.shareable.org/

--------------------------------------------------------------------------

Driver: tigon3 -- Broadcom Tigon3 based gigabit Ethernet cards

File: tigon/tg3.bin
File: tigon/tg3_tso.bin
File: tigon/tg3_tso5.bin

Licence:
 * Firmware is:
 *	Derived from proprietary unpublished source code,
 *	Copyright (C) 2000-2003 Broadcom Corporation.
 *
 *	Permission is hereby granted for the distribution of this firmware
 *	data in hexadecimal or equivalent format, provided this copyright
 *	notice is accompanying it.

Found in hex form in kernel source.

--------------------------------------------------------------------------

Driver: ADAPTEC_STARFIRE - Adaptec Starfire/DuraLAN support

File: adaptec/starfire_rx.bin
File: adaptec/starfire_tx.bin

Licence: Allegedly GPLv2, but no source visible.

Found in hex form in kernel source, with the following notice:

 BECAUSE THE PROGRAM IS LICENSED FREE OF CHARGE IT IS LICENSED "AS IS" AND
 THERE IS NO WARRANTY FOR THE PROGRAM, INCLUDING BUT NOT LIMITED TO THE
 IMPLIED WARRANTIES OF MERCHANTIBILITY OR FITNESS FOR A PARTICULAR PURPOSE
 (TO THE EXTENT PERMITTED BY APPLICABLE LAW). USE OF THE PROGRAM IS AT YOUR
 OWN RISK. IN NO EVENT WILL ADAPTEC OR ITS LICENSORS BE LIABLE TO YOU FOR
 DAMAGES, INCLUDING ANY GENERAL, SPECIAL, INCIDENTAL OR CONSEQUENTIAL DAMAGES
 ARISING OUT OF THE USE OR INABILITY TO USE THE PROGRAM.

--------------------------------------------------------------------------
>>>>>>> fa05f6a1
<|MERGE_RESOLUTION|>--- conflicted
+++ resolved
@@ -340,7 +340,6 @@
 
 --------------------------------------------------------------------------
 
-<<<<<<< HEAD
 Driver: SCSI_QLA_FC - QLogic QLA2XXX Fibre Channel
 
 File: ql2100_fw.bin -- 1.19.38 TP
@@ -371,7 +370,9 @@
 File: ar9170-2.fw
 
 License: Redistributable. See LICENCE.atheros_firmware for details
-=======
+
+--------------------------------------------------------------------------
+
 Driver: CASSINI - Sun Cassini
 
 File: sun/cassini.bin
@@ -452,5 +453,4 @@
  DAMAGES, INCLUDING ANY GENERAL, SPECIAL, INCIDENTAL OR CONSEQUENTIAL DAMAGES
  ARISING OUT OF THE USE OR INABILITY TO USE THE PROGRAM.
 
---------------------------------------------------------------------------
->>>>>>> fa05f6a1
+--------------------------------------------------------------------------